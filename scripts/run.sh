#!/bin/bash

# FastAPI AI Agents 项目控制脚本
# 适用于生产环境和开发环境 (假设环境已预先配置)

set -e  # 遇到错误立即退出

# 颜色定义
RED='\033[0;31m'
GREEN='\033[0;32m'
YELLOW='\033[1;33m'
BLUE='\033[0;34m'
NC='\033[0m' # No Color

# 日志函数
log_info() {
    echo -e "${BLUE}[INFO]${NC} $1"
}

log_success() {
    echo -e "${GREEN}[SUCCESS]${NC} $1"
}

log_warning() {
    echo -e "${YELLOW}[WARNING]${NC} $1"
}

log_error() {
    echo -e "${RED}[ERROR]${NC} $1"
}

# 获取脚本所在目录
SCRIPT_DIR="$(cd "$(dirname "${BASH_SOURCE[0]}")" && pwd)"
PROJECT_DIR="$(dirname "$SCRIPT_DIR")"

log_info "项目目录: $PROJECT_DIR"

# 切换到项目目录
cd "$PROJECT_DIR"

# 配置变量
DEFAULT_HOST="0.0.0.0"
DEFAULT_PORT="8000"
PID_FILE="pids/app.pid"
LOG_FILE="logs/app.log"
<<<<<<< HEAD
=======
CONDA_ENV_NAME="ai-agents"
>>>>>>> 8912a257

# 检查Python环境
check_python() {
    log_info "检查Python环境..."
    
    # 检查Python是否可用
    if ! command -v python &> /dev/null && ! command -v python3 &> /dev/null; then
        log_error "Python 未找到，请确保Python已安装并在PATH中"
        exit 1
    fi
    
    # 优先使用python命令，如果不存在则使用python3
    if command -v python &> /dev/null; then
        PYTHON_CMD="python"
    else
        PYTHON_CMD="python3"
    fi
    
    # 检查Python版本
    PYTHON_VERSION=$($PYTHON_CMD --version | cut -d' ' -f2)
    log_success "Python版本: $PYTHON_VERSION (命令: $PYTHON_CMD)"
    
    # 检查Python版本是否满足要求（至少3.8）
    if ! $PYTHON_CMD -c "import sys; exit(0 if sys.version_info >= (3, 8) else 1)"; then
        log_error "Python版本需要3.8或更高版本"
        exit 1
    fi
<<<<<<< HEAD
    
    # 检查必要的包是否已安装
    check_dependencies
=======
}

# 设置conda环境
setup_conda_env() {
    log_info "设置conda环境..."
    
    # 检查conda是否安装
    if ! command -v conda &> /dev/null; then
        log_error "Conda 未安装，请先安装Conda"
        exit 1
    fi
    
    # 检查conda环境是否存在
    if ! conda env list | grep -q "^$CONDA_ENV_NAME "; then
        log_error "Conda环境 '$CONDA_ENV_NAME' 不存在"
        log_info "请先创建环境: conda create -n $CONDA_ENV_NAME python=3.11"
        exit 1
    fi
    
    # 激活conda环境
    log_info "激活conda环境: $CONDA_ENV_NAME"
    eval "$(conda shell.bash hook)"
    conda activate "$CONDA_ENV_NAME"
    
    # 显示Python路径
    log_success "Conda环境已激活: $(which python)"
>>>>>>> 8912a257
}

# 检查依赖是否已安装
check_dependencies() {
    log_info "检查必要依赖..."
    
    # 检查uvicorn是否已安装
    if ! $PYTHON_CMD -c "import uvicorn" 2>/dev/null; then
        log_error "uvicorn 未安装，请先安装项目依赖"
        log_info "运行: pip install -r requirements.txt"
        exit 1
    fi
    
    # 检查fastapi是否已安装
    if ! $PYTHON_CMD -c "import fastapi" 2>/dev/null; then
        log_error "fastapi 未安装，请先安装项目依赖"
        log_info "运行: pip install -r requirements.txt"
        exit 1
    fi
    
    log_success "依赖检查通过"
}

# 检查环境变量配置
check_env() {
    log_info "检查环境配置..."
    
    # 设置默认环境变量
    export HOST="${HOST:-$DEFAULT_HOST}"
    export PORT="${PORT:-$DEFAULT_PORT}"
    export RELOAD="${RELOAD:-false}"
    export ENVIRONMENT="${ENVIRONMENT:-dev}"  # 默认开发环境
    
    log_success "环境配置完成 - Host: $HOST, Port: $PORT, Environment: $ENVIRONMENT"
    
    # 根据环境变量加载对应的配置文件
    case "$ENVIRONMENT" in
        "dev"|"development")
            ENV_FILE=".env.dev"
            ;;
        *)
            ENV_FILE=".env"
            ;;
    esac
    
    if [ -f "$ENV_FILE" ]; then
        log_info "加载环境配置文件: $ENV_FILE"
        set -a  # 自动导出变量
        source "$ENV_FILE"
        set +a
        log_success "环境变量已加载"
    else
        log_warning "环境配置文件不存在: $ENV_FILE，使用默认配置"
        # 尝试加载默认的 .env 文件
        if [ -f ".env" ]; then
            log_info "加载默认配置文件: .env"
            set -a
            source .env
            set +a
        fi
    fi
}

# 创建必要目录
setup_directories() {
    log_info "设置必要目录..."
    
    # 创建pids目录
    if [ ! -d "pids" ]; then
        mkdir -p pids
        log_success "PID目录创建完成"
    fi
    
    # 创建logs目录
    if [ ! -d "logs" ]; then
        mkdir -p logs
        log_success "日志目录创建完成"
    fi
}

# 启动应用
start_app() {
    log_info "启动FastAPI应用..."
    
    # 检查是否已经在运行
    if [ -f "$PID_FILE" ]; then
        PID=$(cat "$PID_FILE")
        if ps -p $PID > /dev/null 2>&1; then
            log_warning "服务已在运行 (PID: $PID)"
            log_info "API文档地址: http://$HOST:$PORT/docs"
            return 0
        else
            log_info "清理过期的PID文件"
            rm -f "$PID_FILE"
        fi
    fi
    
    # 检查端口占用
    if lsof -Pi :$PORT -sTCP:LISTEN -t >/dev/null 2>&1; then
        log_warning "端口 $PORT 被占用，尝试终止占用进程..."
        lsof -ti:$PORT | xargs kill -9 2>/dev/null || true
        sleep 2
    fi
    
    log_success "正在启动服务，端口: $PORT"
    log_info "API文档地址: http://$HOST:$PORT/docs"
    log_info "主页地址: http://$HOST:$PORT/"
    
<<<<<<< HEAD
    # 后台启动应用（不使用虚拟环境）
    nohup $PYTHON_CMD -m uvicorn app.main:app --host "$HOST" --port "$PORT" --reload="$RELOAD" --log-level info > "$LOG_FILE" 2>&1 &
=======
    # 激活conda环境并后台启动应用
    eval "$(conda shell.bash hook)"
    conda activate "$CONDA_ENV_NAME"
    # 根据 RELOAD 变量决定是否添加 --reload 参数
    if [ "$RELOAD" = "true" ]; then
        nohup uvicorn app.main:app --host "$HOST" --port "$PORT" --reload --log-level info > "$LOG_FILE" 2>&1 &
    else
        nohup uvicorn app.main:app --host "$HOST" --port "$PORT" --log-level info > "$LOG_FILE" 2>&1 &
    fi
>>>>>>> 8912a257
    APP_PID=$!
    
    # 保存PID
    echo $APP_PID > "$PID_FILE"
    
    # 等待服务启动
    sleep 3
    
    # 检查服务是否启动成功
    if ps -p $APP_PID > /dev/null 2>&1; then
        log_success "服务启动成功 (PID: $APP_PID)"
        log_info "日志文件: $LOG_FILE"
        
        # 尝试检查HTTP服务是否可用
        sleep 2
        if curl -s http://$HOST:$PORT/ > /dev/null 2>&1; then
            log_success "HTTP服务检查通过"
        else
            log_warning "HTTP服务可能需要更多时间启动"
        fi
    else
        log_error "服务启动失败"
        rm -f "$PID_FILE"
        if [ -f "$LOG_FILE" ]; then
            log_error "错误日志:"
            tail -n 10 "$LOG_FILE"
        fi
        exit 1
    fi
}

# 停止应用
stop_app() {
    log_info "停止FastAPI应用..."
    
    if [ ! -f "$PID_FILE" ]; then
        log_warning "PID文件不存在，服务可能未运行"
        
        # 尝试通过端口查找并终止进程
        if lsof -Pi :$PORT -sTCP:LISTEN -t >/dev/null 2>&1; then
            log_info "发现端口占用，尝试终止进程..."
            lsof -ti:$PORT | xargs kill -TERM 2>/dev/null || true
            sleep 2
            # 如果还在运行，强制终止
            if lsof -Pi :$PORT -sTCP:LISTEN -t >/dev/null 2>&1; then
                lsof -ti:$PORT | xargs kill -9 2>/dev/null || true
            fi
            log_success "端口进程已终止"
        fi
        return 0
    fi
    
    PID=$(cat "$PID_FILE")
    
    if ! ps -p $PID > /dev/null 2>&1; then
        log_warning "进程不存在，清理PID文件"
        rm -f "$PID_FILE"
        return 0
    fi
    
    log_info "停止进程 (PID: $PID)..."
    kill -TERM $PID
    
    # 等待进程优雅退出
    for i in {1..10}; do
        if ! ps -p $PID > /dev/null 2>&1; then
            break
        fi
        sleep 1
    done
    
    # 如果进程仍在运行，强制终止
    if ps -p $PID > /dev/null 2>&1; then
        log_warning "强制终止进程..."
        kill -KILL $PID
        sleep 1
    fi
    
    rm -f "$PID_FILE"
    log_success "服务已停止"
}

# 检查服务状态
check_status() {
    log_info "检查服务状态..."
    
    if [ ! -f "$PID_FILE" ]; then
        log_error "PID文件不存在，服务未运行"
        return 1
    fi
    
    PID=$(cat "$PID_FILE")
    
    if ps -p $PID > /dev/null 2>&1; then
        log_success "服务正在运行 (PID: $PID)"
        
        # 检查端口监听
        if lsof -Pi :$PORT -sTCP:LISTEN -t >/dev/null 2>&1; then
            log_success "端口 $PORT 正在监听"
        else
            log_warning "端口 $PORT 未在监听"
        fi
        
        # 显示进程信息
        echo "进程信息:"
        ps -p $PID -o pid,ppid,cmd --no-headers 2>/dev/null || ps -p $PID
        
        # 显示服务地址
        log_info "服务地址:"
        echo "  主页: http://$HOST:$PORT/"
        echo "  API文档: http://$HOST:$PORT/docs"
        
        return 0
    else
        log_error "服务未运行"
        rm -f "$PID_FILE"
        return 1
    fi
}

# 重启服务
restart_app() {
    log_info "重启服务..."
    stop_app
    sleep 2
    
    # 重新设置环境并启动
    check_env
    start_app
}

# 显示日志
show_logs() {
    log_info "显示服务日志..."
    
    if [ -f "$LOG_FILE" ]; then
        echo "=== 应用日志 (最后50行) ==="
        tail -n 50 "$LOG_FILE"
    else
        log_warning "日志文件不存在: $LOG_FILE"
    fi
}

# 实时查看日志
tail_logs() {
    log_info "实时查看服务日志 (按Ctrl+C退出)..."
    
    if [ -f "$LOG_FILE" ]; then
        tail -f "$LOG_FILE"
    else
        log_warning "日志文件不存在: $LOG_FILE"
    fi
}

# 启动服务（简化流程）
start_service() {
    log_info "开始启动 FastAPI AI Agents 服务..."
    echo "=================================="
    
    check_python
<<<<<<< HEAD
=======
    setup_conda_env
    install_dependencies
>>>>>>> 8912a257
    check_env
    setup_directories
    
    echo "=================================="
    log_success "环境检查完成，正在启动服务..."
    
    start_app
}

# 开发模式启动
dev_start() {
    log_info "开发模式启动..."
    export RELOAD="true"
    export HOST="${HOST:-127.0.0.1}"
    export PORT="${PORT:-8000}"
    
    check_python
<<<<<<< HEAD
    check_env
    setup_directories
    
    # 直接运行（前台模式，不使用虚拟环境）
=======
    setup_conda_env
    check_env
    setup_directories
    
    # 激活conda环境并直接运行（前台模式）
    eval "$(conda shell.bash hook)"
    conda activate "$CONDA_ENV_NAME"
>>>>>>> 8912a257
    log_success "开发模式启动，热重载已开启"
    log_info "API文档地址: http://$HOST:$PORT/docs"
    $PYTHON_CMD -m uvicorn app.main:app --host "$HOST" --port "$PORT" --reload --log-level info
}

# 清理函数
cleanup() {
    log_info "清理临时文件..."
    
    # 清理PID文件
    if [ -f "$PID_FILE" ]; then
        rm -f "$PID_FILE"
        log_success "PID文件已清理"
    fi
    
    # 可选：清理日志文件
    if [ "$1" = "all" ]; then
        if [ -f "$LOG_FILE" ]; then
            rm -f "$LOG_FILE"
            log_success "日志文件已清理"
        fi
    fi
}

# 显示帮助信息
show_help() {
    echo "FastAPI AI Agents 项目控制脚本 (无虚拟环境版本)"
    echo ""
    echo "用法: $0 [命令] [选项]"
    echo ""
    echo "命令:"
    echo "  start     - 启动服务 (生产模式)"
    echo "  stop      - 停止服务"
    echo "  restart   - 重启服务"
    echo "  status    - 检查服务状态"
    echo "  logs      - 显示日志 (最后50行)"
    echo "  tail      - 实时查看日志"
    echo "  dev       - 开发模式启动 (热重载)"
    echo "  cleanup   - 清理PID文件"
    echo "  help      - 显示帮助信息"
    echo ""
    echo "环境变量:"
    echo "  HOST        - 服务监听地址 (默认: $DEFAULT_HOST)"
    echo "  PORT        - 服务监听端口 (默认: $DEFAULT_PORT)"
    echo "  RELOAD      - 是否启用热重载 (默认: false)"
    echo "  ENVIRONMENT - 运行环境 (默认: dev)"
    echo "                可选值: dev, development"
    echo ""
    echo "注意："
    echo "  此脚本假设Python环境和依赖已预先配置完成"
    echo "  请确保在运行前已安装所有必要的Python包"
    echo ""
    echo "示例:"
    echo "  $0 start                           # 启动服务 (默认dev环境)"
    echo "  $0 dev                             # 开发模式启动"
    echo "  PORT=9000 $0 start                 # 指定端口启动"
    echo "  HOST=127.0.0.1 $0 start            # 指定监听地址启动"
    echo "  ENVIRONMENT=dev $0 start           # 开发环境启动"
}

# 主函数
main() {
    case "${1:-help}" in
        start)
            start_service
            ;;
        stop)
            stop_app
            ;;
        restart)
            restart_app
            ;;
        status)
            check_status
            ;;
        logs)
            show_logs
            ;;
        tail)
            tail_logs
            ;;
        dev)
            dev_start
            ;;
        cleanup)
            cleanup "${2:-}"
            ;;
        help|--help|-h)
            show_help
            ;;
        *)
            log_error "未知命令: $1"
            echo ""
            show_help
            exit 1
            ;;
    esac
}

# 信号处理
cleanup_on_exit() {
    log_info "正在清理..."
    exit 0
}

trap cleanup_on_exit SIGINT SIGTERM

# 执行主函数
main "$@"<|MERGE_RESOLUTION|>--- conflicted
+++ resolved
@@ -43,10 +43,7 @@
 DEFAULT_PORT="8000"
 PID_FILE="pids/app.pid"
 LOG_FILE="logs/app.log"
-<<<<<<< HEAD
-=======
 CONDA_ENV_NAME="ai-agents"
->>>>>>> 8912a257
 
 # 检查Python环境
 check_python() {
@@ -74,11 +71,9 @@
         log_error "Python版本需要3.8或更高版本"
         exit 1
     fi
-<<<<<<< HEAD
     
     # 检查必要的包是否已安装
     check_dependencies
-=======
 }
 
 # 设置conda环境
@@ -105,17 +100,14 @@
     
     # 显示Python路径
     log_success "Conda环境已激活: $(which python)"
->>>>>>> 8912a257
-}
-
-# 检查依赖是否已安装
-check_dependencies() {
-    log_info "检查必要依赖..."
-    
-    # 检查uvicorn是否已安装
-    if ! $PYTHON_CMD -c "import uvicorn" 2>/dev/null; then
-        log_error "uvicorn 未安装，请先安装项目依赖"
-        log_info "运行: pip install -r requirements.txt"
+}
+
+# 安装依赖
+install_dependencies() {
+    log_info "安装项目依赖..."
+    
+    if [ ! -f "requirements.txt" ]; then
+        log_error "requirements.txt 文件不存在"
         exit 1
     fi
     
@@ -214,10 +206,6 @@
     log_info "API文档地址: http://$HOST:$PORT/docs"
     log_info "主页地址: http://$HOST:$PORT/"
     
-<<<<<<< HEAD
-    # 后台启动应用（不使用虚拟环境）
-    nohup $PYTHON_CMD -m uvicorn app.main:app --host "$HOST" --port "$PORT" --reload="$RELOAD" --log-level info > "$LOG_FILE" 2>&1 &
-=======
     # 激活conda环境并后台启动应用
     eval "$(conda shell.bash hook)"
     conda activate "$CONDA_ENV_NAME"
@@ -227,7 +215,6 @@
     else
         nohup uvicorn app.main:app --host "$HOST" --port "$PORT" --log-level info > "$LOG_FILE" 2>&1 &
     fi
->>>>>>> 8912a257
     APP_PID=$!
     
     # 保存PID
@@ -388,11 +375,8 @@
     echo "=================================="
     
     check_python
-<<<<<<< HEAD
-=======
     setup_conda_env
     install_dependencies
->>>>>>> 8912a257
     check_env
     setup_directories
     
@@ -410,12 +394,6 @@
     export PORT="${PORT:-8000}"
     
     check_python
-<<<<<<< HEAD
-    check_env
-    setup_directories
-    
-    # 直接运行（前台模式，不使用虚拟环境）
-=======
     setup_conda_env
     check_env
     setup_directories
@@ -423,7 +401,6 @@
     # 激活conda环境并直接运行（前台模式）
     eval "$(conda shell.bash hook)"
     conda activate "$CONDA_ENV_NAME"
->>>>>>> 8912a257
     log_success "开发模式启动，热重载已开启"
     log_info "API文档地址: http://$HOST:$PORT/docs"
     $PYTHON_CMD -m uvicorn app.main:app --host "$HOST" --port "$PORT" --reload --log-level info
