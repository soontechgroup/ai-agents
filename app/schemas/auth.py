--- conflicted
+++ resolved
@@ -6,16 +6,10 @@
 
 class UserCreateRequest(BaseModel):
     """用户创建模式"""
-<<<<<<< HEAD
-    username: str
-    email: EmailStr
-    password: str
-=======
     username: constr(min_length=3, max_length=50, pattern=r'^[a-zA-Z0-9_-]+$') = Field(..., description="用户名（3-50字符，只允许字母、数字、下划线和连字符）")
     email: EmailStr = Field(..., description="邮箱地址")
     password: constr(min_length=6) = Field(..., description="密码（最少6个字符）")
-    full_name: Optional[str] = Field(None, max_length=100, description="全名（可选，最多100字符）")
->>>>>>> 2652a871
+
 
 
 class UserLoginRequest(BaseModel):
