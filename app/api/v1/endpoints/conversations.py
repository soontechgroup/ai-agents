--- conflicted
+++ resolved
@@ -1,14 +1,9 @@
-import json
-import math
-
 from fastapi import APIRouter, Depends, HTTPException, status
 from fastapi.responses import StreamingResponse
-
-from app.core.models import User
-from app.dependencies.services import get_conversation_service
-from app.guards import get_current_active_user
-from app.schemas.CommonResponse import PaginationMeta
-from app.schemas.common import SuccessResponse
+from sqlalchemy.orm import Session
+import math
+import json
+
 from app.schemas.conversation import (
     ConversationCreate, ConversationUpdate, ConversationResponse,
     ConversationPageRequest, ConversationPageResponse,
@@ -18,22 +13,19 @@
     ConversationSendRequest, ConversationChatRequest,
     ConversationClearRequest
 )
+from app.schemas.common import SuccessResponse
+from app.schemas.CommonResponse import PaginationMeta
 from app.services.conversation_service import ConversationService
-<<<<<<< HEAD
-=======
 from app.services.langgraph_service import LangGraphService
 from app.core.database import get_db
 from app.dependencies.services import get_langgraph_service
 from app.core.models import User
 from app.guards import get_current_active_user
->>>>>>> cae03b75
 from app.utils.response import ResponseUtil
 
 router = APIRouter()
 
 
-<<<<<<< HEAD
-=======
 def get_conversation_service(
     db: Session = Depends(get_db),
     langgraph_service: LangGraphService = Depends(get_langgraph_service)
@@ -42,7 +34,6 @@
     return ConversationService(db, langgraph_service)
 
 
->>>>>>> cae03b75
 @router.post("/create", response_model=SuccessResponse[ConversationResponse], summary="创建对话")
 async def create_conversation(
     conversation_data: ConversationCreate,
